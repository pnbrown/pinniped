--- conflicted
+++ resolved
@@ -50,7 +50,6 @@
 	// we set this to be relatively long.
 	overallTimeout = 90 * time.Minute
 
-<<<<<<< HEAD
 	supervisorAuthorizeUpstreamNameParam      = "pinniped_idp_name"
 	supervisorAuthorizeUpstreamTypeParam      = "pinniped_idp_type"
 	supervisorAuthorizeUpstreamUsernameHeader = "X-Pinniped-Idp-Username"
@@ -60,9 +59,8 @@
 	defaultLDAPPasswordPrompt = "Password: "
 
 	httpLocationHeaderName = "Location"
-=======
+
 	debugLogLevel = 4
->>>>>>> dbde150c
 )
 
 type handlerState struct {
