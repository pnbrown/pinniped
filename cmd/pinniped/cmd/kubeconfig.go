--- conflicted
+++ resolved
@@ -35,36 +35,15 @@
 
 type kubeconfigDeps struct {
 	getPathToSelf func() (string, error)
-<<<<<<< HEAD
-	getClientset  func(clientConfig clientcmd.ClientConfig, apiGroupSuffix string) (conciergeclientset.Interface, error)
+	getClientset  getConciergeClientsetFunc
 	log           logr.Logger
-=======
-	getClientset  getConciergeClientsetFunc
->>>>>>> a36914f5
 }
 
 func kubeconfigRealDeps() kubeconfigDeps {
 	return kubeconfigDeps{
 		getPathToSelf: os.Executable,
-<<<<<<< HEAD
-		getClientset: func(clientConfig clientcmd.ClientConfig, apiGroupSuffix string) (conciergeclientset.Interface, error) {
-			restConfig, err := clientConfig.ClientConfig()
-			if err != nil {
-				return nil, err
-			}
-			client, err := kubeclient.New(
-				kubeclient.WithConfig(restConfig),
-				kubeclient.WithMiddleware(groupsuffix.New(apiGroupSuffix)),
-			)
-			if err != nil {
-				return nil, err
-			}
-			return client.PinnipedConcierge, nil
-		},
-		log: stdr.New(log.New(os.Stderr, "", 0)),
-=======
 		getClientset:  getRealConciergeClientset,
->>>>>>> a36914f5
+		log:           stdr.New(log.New(os.Stderr, "", 0)),
 	}
 }
 
