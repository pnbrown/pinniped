--- conflicted
+++ resolved
@@ -159,7 +159,7 @@
 				"--upstream-identity-provider-type", "oidc",
 				"--credential-cache", "", // must specify --credential-cache or else the cache file on disk causes test pollution
 			},
-			wantOptionsCount: 3,
+			wantOptionsCount: 4,
 			wantStdout:       `{"kind":"ExecCredential","apiVersion":"client.authentication.k8s.io/v1beta1","spec":{},"status":{"expirationTimestamp":"3020-10-12T13:14:15Z","token":"test-id-token"}}` + "\n",
 		},
 		{
@@ -170,7 +170,7 @@
 				"--upstream-identity-provider-type", "ldap",
 				"--credential-cache", "", // must specify --credential-cache or else the cache file on disk causes test pollution
 			},
-			wantOptionsCount: 4,
+			wantOptionsCount: 5,
 			wantStdout:       `{"kind":"ExecCredential","apiVersion":"client.authentication.k8s.io/v1beta1","spec":{},"status":{"expirationTimestamp":"3020-10-12T13:14:15Z","token":"test-id-token"}}` + "\n",
 		},
 		{
@@ -218,7 +218,6 @@
 			wantLogs: []string{
 				"\"level\"=0 \"msg\"=\"Pinniped login: Performing OIDC login\"  \"client id\"=\"test-client-id\" \"issuer\"=\"test-issuer\"",
 				"\"level\"=0 \"msg\"=\"Pinniped login: No concierge configured, skipping token credential exchange\"",
-				"\"level\"=0 \"msg\"=\"Pinniped login: caching cluster credential for future use.\"",
 			},
 		},
 		{
@@ -242,12 +241,8 @@
 				"--upstream-identity-provider-name", "some-upstream-name",
 				"--upstream-identity-provider-type", "ldap",
 			},
-<<<<<<< HEAD
-			wantOptionsCount: 9,
-=======
 			env:              map[string]string{"PINNIPED_DEBUG": "true"},
-			wantOptionsCount: 8,
->>>>>>> dbde150c
+			wantOptionsCount: 10,
 			wantStdout:       `{"kind":"ExecCredential","apiVersion":"client.authentication.k8s.io/v1beta1","spec":{},"status":{"token":"exchanged-token"}}` + "\n",
 			wantLogs: []string{
 				"\"level\"=0 \"msg\"=\"Pinniped login: Performing OIDC login\"  \"client id\"=\"test-client-id\" \"issuer\"=\"test-issuer\"",
