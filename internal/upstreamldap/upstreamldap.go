--- conflicted
+++ resolved
@@ -175,40 +175,14 @@
 	return p.c
 }
 
-<<<<<<< HEAD
 func (p *Provider) PerformRefresh(ctx context.Context, storedRefreshAttributes provider.StoredRefreshAttributes) error {
 	t := trace.FromContext(ctx).Nest("slow ldap refresh attempt", trace.Field{Key: "providerName", Value: p.GetName()})
 	defer t.LogIfLong(500 * time.Millisecond) // to help users debug slow LDAP searches
 	userDN := storedRefreshAttributes.DN
-	search := p.refreshUserSearchRequest(userDN)
-
-	conn, err := p.dial(ctx)
-	if err != nil {
-		p.traceRefreshFailure(t, err)
-		return fmt.Errorf(`error dialing host "%s": %w`, p.c.Host, err)
-	}
-	defer conn.Close()
-
-	err = conn.Bind(p.c.BindUsername, p.c.BindPassword)
-	if err != nil {
-		p.traceRefreshFailure(t, err)
-		return fmt.Errorf(`error binding as "%s" before user search: %w`, p.c.BindUsername, err)
-	}
-
-	searchResult, err := conn.Search(search)
-
-	if err != nil {
-		p.traceRefreshFailure(t, err)
-		return fmt.Errorf(`error searching for user "%s": %w`, userDN, err)
-=======
-func (p *Provider) PerformRefresh(ctx context.Context, userDN, expectedUsername, expectedSubject string) error {
-	t := trace.FromContext(ctx).Nest("slow ldap refresh attempt", trace.Field{Key: "providerName", Value: p.GetName()})
-	defer t.LogIfLong(500 * time.Millisecond) // to help users debug slow LDAP searches
 	searchResult, err := p.performRefresh(ctx, userDN)
 	if err != nil {
 		p.traceRefreshFailure(t, err)
 		return err
->>>>>>> 5a3f83f9
 	}
 
 	// if any more or less than one entry, error.
@@ -228,15 +202,9 @@
 	if err != nil {
 		return err
 	}
-<<<<<<< HEAD
 	if newUsername != storedRefreshAttributes.Username {
 		return fmt.Errorf(`searching for user "%s" returned a different username than the previous value. expected: "%s", actual: "%s"`,
 			userDN, storedRefreshAttributes.Username, newUsername,
-=======
-	if newUsername != expectedUsername {
-		return fmt.Errorf(`searching for user "%s" returned a different username than the previous value. expected: "%s", actual: "%s"`,
-			userDN, expectedUsername, newUsername,
->>>>>>> 5a3f83f9
 		)
 	}
 
@@ -245,7 +213,6 @@
 		return err
 	}
 	newSubject := downstreamsession.DownstreamLDAPSubject(newUID, *p.GetURL())
-<<<<<<< HEAD
 	if newSubject != storedRefreshAttributes.Subject {
 		return fmt.Errorf(`searching for user "%s" produced a different subject than the previous value. expected: "%s", actual: "%s"`, userDN, storedRefreshAttributes.Subject, newSubject)
 	}
@@ -255,18 +222,10 @@
 			return fmt.Errorf(`validation for attribute "%s" failed during upstream refresh: %w`, attribute, err)
 		}
 	}
-=======
-	if newSubject != expectedSubject {
-		return fmt.Errorf(`searching for user "%s" produced a different subject than the previous value. expected: "%s", actual: "%s"`, userDN, expectedSubject, newSubject)
-	}
-
->>>>>>> 5a3f83f9
 	// we checked that the user still exists and their information is the same, so just return.
 	return nil
 }
 
-<<<<<<< HEAD
-=======
 func (p *Provider) performRefresh(ctx context.Context, userDN string) (*ldap.SearchResult, error) {
 	search := p.refreshUserSearchRequest(userDN)
 
@@ -289,7 +248,6 @@
 	return searchResult, nil
 }
 
->>>>>>> 5a3f83f9
 func (p *Provider) dial(ctx context.Context) (Conn, error) {
 	tlsAddr, err := endpointaddr.Parse(p.c.Host, defaultLDAPSPort)
 	if err != nil {
@@ -476,11 +434,8 @@
 		return nil, false, fmt.Errorf(`error binding as "%s" before user search: %w`, p.c.BindUsername, err)
 	}
 
-<<<<<<< HEAD
-	mappedUsername, mappedUID, mappedGroupNames, userDN, err := p.searchAndBindUser(conn, username, bindFunc)
-=======
 	response, err := p.searchAndBindUser(conn, username, bindFunc)
->>>>>>> 5a3f83f9
+
 	if err != nil {
 		p.traceAuthFailure(t, err)
 		return nil, false, err
@@ -490,17 +445,6 @@
 		return nil, false, nil
 	}
 
-<<<<<<< HEAD
-	response := &authenticator.Response{
-		User: &user.DefaultInfo{
-			Name:   mappedUsername,
-			UID:    mappedUID,
-			Groups: mappedGroupNames,
-			Extra:  map[string][]string{"userDN": {userDN}},
-		},
-	}
-=======
->>>>>>> 5a3f83f9
 	p.traceAuthSuccess(t)
 	return response, true, nil
 }
@@ -582,11 +526,7 @@
 	return searchBase, nil
 }
 
-<<<<<<< HEAD
-func (p *Provider) searchAndBindUser(conn Conn, username string, bindFunc func(conn Conn, foundUserDN string) error) (string, string, []string, string, error) {
-=======
 func (p *Provider) searchAndBindUser(conn Conn, username string, bindFunc func(conn Conn, foundUserDN string) error) (*authenticators.Response, error) {
->>>>>>> 5a3f83f9
 	searchResult, err := conn.Search(p.userSearchRequest(username))
 	if err != nil {
 		plog.All(`error searching for user`,
@@ -594,11 +534,8 @@
 			"username", username,
 			"err", err,
 		)
-<<<<<<< HEAD
-		return "", "", nil, "", fmt.Errorf(`error searching for user: %w`, err)
-=======
+
 		return nil, fmt.Errorf(`error searching for user: %w`, err)
->>>>>>> 5a3f83f9
 	}
 	if len(searchResult.Entries) == 0 {
 		if plog.Enabled(plog.LevelAll) {
@@ -609,62 +546,39 @@
 		} else {
 			plog.Debug("error finding user: user not found (cowardly avoiding printing username because log level is not 'all')", "upstreamName", p.GetName())
 		}
-<<<<<<< HEAD
-		return "", "", nil, "", nil
-=======
+
 		return nil, nil
->>>>>>> 5a3f83f9
 	}
 
 	// At this point, we have matched at least one entry, so we can be confident that the username is not actually
 	// someone's password mistakenly entered into the username field, so we can log it without concern.
 	if len(searchResult.Entries) > 1 {
-<<<<<<< HEAD
-		return "", "", nil, "", fmt.Errorf(`searching for user "%s" resulted in %d search results, but expected 1 result`,
-=======
 		return nil, fmt.Errorf(`searching for user "%s" resulted in %d search results, but expected 1 result`,
->>>>>>> 5a3f83f9
 			username, len(searchResult.Entries),
 		)
 	}
 	userEntry := searchResult.Entries[0]
 	if len(userEntry.DN) == 0 {
-<<<<<<< HEAD
-		return "", "", nil, "", fmt.Errorf(`searching for user "%s" resulted in search result without DN`, username)
-=======
 		return nil, fmt.Errorf(`searching for user "%s" resulted in search result without DN`, username)
->>>>>>> 5a3f83f9
 	}
 
 	mappedUsername, err := p.getSearchResultAttributeValue(p.c.UserSearch.UsernameAttribute, userEntry, username)
 	if err != nil {
-<<<<<<< HEAD
-		return "", "", nil, "", err
-=======
 		return nil, err
->>>>>>> 5a3f83f9
 	}
 
 	// We would like to support binary typed attributes for UIDs, so always read them as binary and encode them,
 	// even when the attribute may not be binary.
 	mappedUID, err := p.getSearchResultAttributeRawValueEncoded(p.c.UserSearch.UIDAttribute, userEntry, username)
 	if err != nil {
-<<<<<<< HEAD
-		return "", "", nil, "", err
-=======
 		return nil, err
->>>>>>> 5a3f83f9
 	}
 
 	mappedGroupNames := []string{}
 	if len(p.c.GroupSearch.Base) > 0 {
 		mappedGroupNames, err = p.searchGroupsForUserDN(conn, userEntry.DN)
 		if err != nil {
-<<<<<<< HEAD
-			return "", "", nil, "", err
-=======
 			return nil, err
->>>>>>> 5a3f83f9
 		}
 	}
 	sort.Strings(mappedGroupNames)
@@ -676,14 +590,6 @@
 			err, "upstreamName", p.GetName(), "username", username, "dn", userEntry.DN)
 		ldapErr := &ldap.Error{}
 		if errors.As(err, &ldapErr) && ldapErr.ResultCode == ldap.LDAPResultInvalidCredentials {
-<<<<<<< HEAD
-			return "", "", nil, "", nil
-		}
-		return "", "", nil, "", fmt.Errorf(`error binding for user "%s" using provided password against DN "%s": %w`, username, userEntry.DN, err)
-	}
-
-	return mappedUsername, mappedUID, mappedGroupNames, userEntry.DN, nil
-=======
 			return nil, nil
 		}
 		return nil, fmt.Errorf(`error binding for user "%s" using provided password against DN "%s": %w`, username, userEntry.DN, err)
@@ -704,7 +610,6 @@
 	}
 
 	return response, nil
->>>>>>> 5a3f83f9
 }
 
 func (p *Provider) defaultNamingContextRequest() *ldap.SearchRequest {
@@ -761,11 +666,7 @@
 		TimeLimit:    90,
 		TypesOnly:    false,
 		Filter:       "(objectClass=*)", // we already have the dn, so the filter doesn't matter
-<<<<<<< HEAD
 		Attributes:   p.refreshAttributes(),
-=======
-		Attributes:   p.userSearchRequestedAttributes(),
->>>>>>> 5a3f83f9
 		Controls:     nil, // this could be used to enable paging, but we're already limiting the result max size
 	}
 }
