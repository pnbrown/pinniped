--- conflicted
+++ resolved
@@ -158,7 +158,6 @@
 			Name:   testUserSearchResultUsernameAttributeValue,
 			UID:    base64.RawURLEncoding.EncodeToString([]byte(testUserSearchResultUIDAttributeValue)),
 			Groups: []string{testGroupSearchResultGroupNameAttributeValue1, testGroupSearchResultGroupNameAttributeValue2},
-			Extra:  map[string][]string{"userDN": {testUserSearchResultDNValue}},
 		}
 		if editFunc != nil {
 			editFunc(u)
@@ -506,7 +505,6 @@
 					Name:   testUserSearchResultUsernameAttributeValue,
 					UID:    base64.RawURLEncoding.EncodeToString([]byte(testUserSearchResultUIDAttributeValue)),
 					Groups: []string{"a", "b", "c"},
-					Extra:  map[string][]string{"userDN": {testUserSearchResultDNValue}},
 				},
 				DN: testUserSearchResultDNValue,
 			},
@@ -1218,10 +1216,7 @@
 }
 
 func TestUpstreamRefresh(t *testing.T) {
-<<<<<<< HEAD
 	pwdLastSetAttribute := "pwdLastSet"
-=======
->>>>>>> 5a3f83f9
 	expectedUserSearch := &ldap.SearchRequest{
 		BaseDN:       testUserSearchResultDNValue,
 		Scope:        ldap.ScopeBaseObject,
@@ -1230,11 +1225,7 @@
 		TimeLimit:    90,
 		TypesOnly:    false,
 		Filter:       "(objectClass=*)",
-<<<<<<< HEAD
 		Attributes:   []string{testUserSearchUsernameAttribute, testUserSearchUIDAttribute, pwdLastSetAttribute},
-=======
-		Attributes:   []string{testUserSearchUsernameAttribute, testUserSearchUIDAttribute},
->>>>>>> 5a3f83f9
 		Controls:     nil, // don't need paging because we set the SizeLimit so small
 	}
 
@@ -1251,13 +1242,10 @@
 						Name:       testUserSearchUIDAttribute,
 						ByteValues: [][]byte{[]byte(testUserSearchResultUIDAttributeValue)},
 					},
-<<<<<<< HEAD
 					{
 						Name:   pwdLastSetAttribute,
 						Values: []string{"132801740800000000"},
 					},
-=======
->>>>>>> 5a3f83f9
 				},
 			},
 		},
@@ -1275,10 +1263,7 @@
 			UIDAttribute:      testUserSearchUIDAttribute,
 			UsernameAttribute: testUserSearchUsernameAttribute,
 		},
-<<<<<<< HEAD
 		RefreshAttributeChecks: map[string]func(*ldap.Entry, provider2.StoredRefreshAttributes) error{pwdLastSetAttribute: PwdUnchangedSinceLogin},
-=======
->>>>>>> 5a3f83f9
 	}
 
 	tests := []struct {
@@ -1532,7 +1517,6 @@
 			},
 			wantErr: "found 2 values for attribute \"some-upstream-uid-attribute\" while searching for user \"some-upstream-user-dn\", but expected 1 result",
 		},
-<<<<<<< HEAD
 		{
 			name:           "search result has a recent pwdLastSet value",
 			providerConfig: providerConfig,
@@ -1564,15 +1548,8 @@
 			wantErr: "validation for attribute \"pwdLastSet\" failed during upstream refresh: password has changed since login. login time: 2021-11-01 23:43:19 +0000 UTC, password set time: 2021-11-02 17:14:40 +0000 UTC",
 		},
 	}
-
-	for _, test := range tests {
-		tt := test
-=======
-	}
-
 	for _, tt := range tests {
 		tt := tt
->>>>>>> 5a3f83f9
 		t.Run(tt.name, func(t *testing.T) {
 			ctrl := gomock.NewController(t)
 			t.Cleanup(ctrl.Finish)
@@ -1595,7 +1572,6 @@
 
 			provider := New(*providerConfig)
 			subject := "ldaps://ldap.example.com:8443?base=some-upstream-user-base-dn&sub=c29tZS11cHN0cmVhbS11aWQtdmFsdWU"
-<<<<<<< HEAD
 			authTime := time.Date(2021, time.November, 1, 23, 43, 19, 0, time.UTC)
 			err := provider.PerformRefresh(context.Background(), provider2.StoredRefreshAttributes{
 				Username: testUserSearchResultUsernameAttributeValue,
@@ -1603,9 +1579,6 @@
 				DN:       testUserSearchResultDNValue,
 				AuthTime: authTime,
 			})
-=======
-			err := provider.PerformRefresh(context.Background(), testUserSearchResultDNValue, testUserSearchResultUsernameAttributeValue, subject)
->>>>>>> 5a3f83f9
 			if tt.wantErr != "" {
 				require.Error(t, err)
 				require.Equal(t, tt.wantErr, err.Error())
