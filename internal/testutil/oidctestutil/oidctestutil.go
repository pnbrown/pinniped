// Copyright 2020-2021 the Pinniped contributors. All Rights Reserved.
// SPDX-License-Identifier: Apache-2.0

package oidctestutil

import (
	"context"
	"crypto"
	"crypto/ecdsa"
	"fmt"
	"net/url"
	"regexp"
	"strings"
	"testing"
	"time"

	coreosoidc "github.com/coreos/go-oidc/v3/oidc"
	"github.com/ory/fosite"
	"github.com/stretchr/testify/require"
	"golang.org/x/oauth2"
	"gopkg.in/square/go-jose.v2"
	"k8s.io/apimachinery/pkg/labels"
	"k8s.io/apimachinery/pkg/types"
	"k8s.io/client-go/kubernetes/fake"
	v1 "k8s.io/client-go/kubernetes/typed/core/v1"

	"go.pinniped.dev/internal/authenticators"
	"go.pinniped.dev/internal/crud"
	"go.pinniped.dev/internal/fositestorage/authorizationcode"
	"go.pinniped.dev/internal/fositestorage/openidconnect"
	pkce2 "go.pinniped.dev/internal/fositestorage/pkce"
	"go.pinniped.dev/internal/fositestoragei"
	"go.pinniped.dev/internal/oidc/provider"
	"go.pinniped.dev/internal/psession"
	"go.pinniped.dev/internal/testutil"
	"go.pinniped.dev/pkg/oidcclient/nonce"
	"go.pinniped.dev/pkg/oidcclient/oidctypes"
	"go.pinniped.dev/pkg/oidcclient/pkce"
)

// Test helpers for the OIDC package.

// ExchangeAuthcodeAndValidateTokenArgs is used to spy on calls to
// TestUpstreamOIDCIdentityProvider.ExchangeAuthcodeAndValidateTokensFunc().
type ExchangeAuthcodeAndValidateTokenArgs struct {
	Ctx                  context.Context
	Authcode             string
	PKCECodeVerifier     pkce.Code
	ExpectedIDTokenNonce nonce.Nonce
	RedirectURI          string
}

// PasswordCredentialsGrantAndValidateTokensArgs is used to spy on calls to
// TestUpstreamOIDCIdentityProvider.PasswordCredentialsGrantAndValidateTokensFunc().
type PasswordCredentialsGrantAndValidateTokensArgs struct {
	Ctx      context.Context
	Username string
	Password string
}

// PerformRefreshArgs is used to spy on calls to
// TestUpstreamOIDCIdentityProvider.PerformRefreshFunc().
type PerformRefreshArgs struct {
	Ctx              context.Context
	RefreshToken     string
	DN               string
	ExpectedUsername string
	ExpectedSubject  string
}

// ValidateTokenArgs is used to spy on calls to
// TestUpstreamOIDCIdentityProvider.ValidateTokenFunc().
type ValidateTokenArgs struct {
	Ctx                  context.Context
	Tok                  *oauth2.Token
	ExpectedIDTokenNonce nonce.Nonce
}

type TestUpstreamLDAPIdentityProvider struct {
	Name                    string
	ResourceUID             types.UID
	URL                     *url.URL
<<<<<<< HEAD
	AuthenticateFunc        func(ctx context.Context, username, password string) (*authenticator.Response, bool, error)
=======
	AuthenticateFunc        func(ctx context.Context, username, password string) (*authenticators.Response, bool, error)
>>>>>>> 5a3f83f9
	performRefreshCallCount int
	performRefreshArgs      []*PerformRefreshArgs
	PerformRefreshErr       error
}

var _ provider.UpstreamLDAPIdentityProviderI = &TestUpstreamLDAPIdentityProvider{}

func (u *TestUpstreamLDAPIdentityProvider) GetResourceUID() types.UID {
	return u.ResourceUID
}

func (u *TestUpstreamLDAPIdentityProvider) GetName() string {
	return u.Name
}

func (u *TestUpstreamLDAPIdentityProvider) AuthenticateUser(ctx context.Context, username, password string) (*authenticators.Response, bool, error) {
	return u.AuthenticateFunc(ctx, username, password)
}

func (u *TestUpstreamLDAPIdentityProvider) GetURL() *url.URL {
	return u.URL
}

<<<<<<< HEAD
func (u *TestUpstreamLDAPIdentityProvider) PerformRefresh(ctx context.Context, storedRefreshAttributes provider.StoredRefreshAttributes) error {
=======
func (u *TestUpstreamLDAPIdentityProvider) PerformRefresh(ctx context.Context, userDN, expectedUsername, expectedSubject string) error {
>>>>>>> 5a3f83f9
	if u.performRefreshArgs == nil {
		u.performRefreshArgs = make([]*PerformRefreshArgs, 0)
	}
	u.performRefreshCallCount++
	u.performRefreshArgs = append(u.performRefreshArgs, &PerformRefreshArgs{
		Ctx:              ctx,
<<<<<<< HEAD
		DN:               storedRefreshAttributes.DN,
		ExpectedUsername: storedRefreshAttributes.Username,
		ExpectedSubject:  storedRefreshAttributes.Subject,
=======
		DN:               userDN,
		ExpectedUsername: expectedUsername,
		ExpectedSubject:  expectedSubject,
>>>>>>> 5a3f83f9
	})
	if u.PerformRefreshErr != nil {
		return u.PerformRefreshErr
	}
	return nil
}

func (u *TestUpstreamLDAPIdentityProvider) PerformRefreshCallCount() int {
	return u.performRefreshCallCount
}

func (u *TestUpstreamLDAPIdentityProvider) PerformRefreshArgs(call int) *PerformRefreshArgs {
	if u.performRefreshArgs == nil {
		u.performRefreshArgs = make([]*PerformRefreshArgs, 0)
	}
	return u.performRefreshArgs[call]
}

type TestUpstreamOIDCIdentityProvider struct {
	Name                     string
	ClientID                 string
	ResourceUID              types.UID
	AuthorizationURL         url.URL
	UsernameClaim            string
	GroupsClaim              string
	Scopes                   []string
	AdditionalAuthcodeParams map[string]string
	AllowPasswordGrant       bool

	ExchangeAuthcodeAndValidateTokensFunc func(
		ctx context.Context,
		authcode string,
		pkceCodeVerifier pkce.Code,
		expectedIDTokenNonce nonce.Nonce,
	) (*oidctypes.Token, error)

	PasswordCredentialsGrantAndValidateTokensFunc func(
		ctx context.Context,
		username string,
		password string,
	) (*oidctypes.Token, error)

	PerformRefreshFunc func(ctx context.Context, refreshToken string) (*oauth2.Token, error)

	ValidateTokenFunc func(ctx context.Context, tok *oauth2.Token, expectedIDTokenNonce nonce.Nonce) (*oidctypes.Token, error)

	exchangeAuthcodeAndValidateTokensCallCount         int
	exchangeAuthcodeAndValidateTokensArgs              []*ExchangeAuthcodeAndValidateTokenArgs
	passwordCredentialsGrantAndValidateTokensCallCount int
	passwordCredentialsGrantAndValidateTokensArgs      []*PasswordCredentialsGrantAndValidateTokensArgs
	performRefreshCallCount                            int
	performRefreshArgs                                 []*PerformRefreshArgs
	validateTokenCallCount                             int
	validateTokenArgs                                  []*ValidateTokenArgs
}

var _ provider.UpstreamOIDCIdentityProviderI = &TestUpstreamOIDCIdentityProvider{}

func (u *TestUpstreamOIDCIdentityProvider) GetResourceUID() types.UID {
	return u.ResourceUID
}

func (u *TestUpstreamOIDCIdentityProvider) GetAdditionalAuthcodeParams() map[string]string {
	return u.AdditionalAuthcodeParams
}

func (u *TestUpstreamOIDCIdentityProvider) GetName() string {
	return u.Name
}

func (u *TestUpstreamOIDCIdentityProvider) GetClientID() string {
	return u.ClientID
}

func (u *TestUpstreamOIDCIdentityProvider) GetAuthorizationURL() *url.URL {
	return &u.AuthorizationURL
}

func (u *TestUpstreamOIDCIdentityProvider) GetScopes() []string {
	return u.Scopes
}

func (u *TestUpstreamOIDCIdentityProvider) GetUsernameClaim() string {
	return u.UsernameClaim
}

func (u *TestUpstreamOIDCIdentityProvider) GetGroupsClaim() string {
	return u.GroupsClaim
}

func (u *TestUpstreamOIDCIdentityProvider) AllowsPasswordGrant() bool {
	return u.AllowPasswordGrant
}

func (u *TestUpstreamOIDCIdentityProvider) PasswordCredentialsGrantAndValidateTokens(ctx context.Context, username, password string) (*oidctypes.Token, error) {
	u.passwordCredentialsGrantAndValidateTokensCallCount++
	u.passwordCredentialsGrantAndValidateTokensArgs = append(u.passwordCredentialsGrantAndValidateTokensArgs, &PasswordCredentialsGrantAndValidateTokensArgs{
		Ctx:      ctx,
		Username: username,
		Password: password,
	})
	return u.PasswordCredentialsGrantAndValidateTokensFunc(ctx, username, password)
}

func (u *TestUpstreamOIDCIdentityProvider) ExchangeAuthcodeAndValidateTokens(
	ctx context.Context,
	authcode string,
	pkceCodeVerifier pkce.Code,
	expectedIDTokenNonce nonce.Nonce,
	redirectURI string,
) (*oidctypes.Token, error) {
	if u.exchangeAuthcodeAndValidateTokensArgs == nil {
		u.exchangeAuthcodeAndValidateTokensArgs = make([]*ExchangeAuthcodeAndValidateTokenArgs, 0)
	}
	u.exchangeAuthcodeAndValidateTokensCallCount++
	u.exchangeAuthcodeAndValidateTokensArgs = append(u.exchangeAuthcodeAndValidateTokensArgs, &ExchangeAuthcodeAndValidateTokenArgs{
		Ctx:                  ctx,
		Authcode:             authcode,
		PKCECodeVerifier:     pkceCodeVerifier,
		ExpectedIDTokenNonce: expectedIDTokenNonce,
		RedirectURI:          redirectURI,
	})
	return u.ExchangeAuthcodeAndValidateTokensFunc(ctx, authcode, pkceCodeVerifier, expectedIDTokenNonce)
}

func (u *TestUpstreamOIDCIdentityProvider) ExchangeAuthcodeAndValidateTokensCallCount() int {
	return u.exchangeAuthcodeAndValidateTokensCallCount
}

func (u *TestUpstreamOIDCIdentityProvider) ExchangeAuthcodeAndValidateTokensArgs(call int) *ExchangeAuthcodeAndValidateTokenArgs {
	if u.exchangeAuthcodeAndValidateTokensArgs == nil {
		u.exchangeAuthcodeAndValidateTokensArgs = make([]*ExchangeAuthcodeAndValidateTokenArgs, 0)
	}
	return u.exchangeAuthcodeAndValidateTokensArgs[call]
}

func (u *TestUpstreamOIDCIdentityProvider) PerformRefresh(ctx context.Context, refreshToken string) (*oauth2.Token, error) {
	if u.performRefreshArgs == nil {
		u.performRefreshArgs = make([]*PerformRefreshArgs, 0)
	}
	u.performRefreshCallCount++
	u.performRefreshArgs = append(u.performRefreshArgs, &PerformRefreshArgs{
		Ctx:          ctx,
		RefreshToken: refreshToken,
	})
	return u.PerformRefreshFunc(ctx, refreshToken)
}

func (u *TestUpstreamOIDCIdentityProvider) PerformRefreshCallCount() int {
	return u.performRefreshCallCount
}

func (u *TestUpstreamOIDCIdentityProvider) PerformRefreshArgs(call int) *PerformRefreshArgs {
	if u.performRefreshArgs == nil {
		u.performRefreshArgs = make([]*PerformRefreshArgs, 0)
	}
	return u.performRefreshArgs[call]
}

func (u *TestUpstreamOIDCIdentityProvider) ValidateToken(ctx context.Context, tok *oauth2.Token, expectedIDTokenNonce nonce.Nonce) (*oidctypes.Token, error) {
	if u.validateTokenArgs == nil {
		u.validateTokenArgs = make([]*ValidateTokenArgs, 0)
	}
	u.validateTokenCallCount++
	u.validateTokenArgs = append(u.validateTokenArgs, &ValidateTokenArgs{
		Ctx:                  ctx,
		Tok:                  tok,
		ExpectedIDTokenNonce: expectedIDTokenNonce,
	})
	return u.ValidateTokenFunc(ctx, tok, expectedIDTokenNonce)
}

func (u *TestUpstreamOIDCIdentityProvider) ValidateTokenCallCount() int {
	return u.validateTokenCallCount
}

func (u *TestUpstreamOIDCIdentityProvider) ValidateTokenArgs(call int) *ValidateTokenArgs {
	if u.validateTokenArgs == nil {
		u.validateTokenArgs = make([]*ValidateTokenArgs, 0)
	}
	return u.validateTokenArgs[call]
}

type UpstreamIDPListerBuilder struct {
	upstreamOIDCIdentityProviders            []*TestUpstreamOIDCIdentityProvider
	upstreamLDAPIdentityProviders            []*TestUpstreamLDAPIdentityProvider
	upstreamActiveDirectoryIdentityProviders []*TestUpstreamLDAPIdentityProvider
}

func (b *UpstreamIDPListerBuilder) WithOIDC(upstreamOIDCIdentityProviders ...*TestUpstreamOIDCIdentityProvider) *UpstreamIDPListerBuilder {
	b.upstreamOIDCIdentityProviders = append(b.upstreamOIDCIdentityProviders, upstreamOIDCIdentityProviders...)
	return b
}

func (b *UpstreamIDPListerBuilder) WithLDAP(upstreamLDAPIdentityProviders ...*TestUpstreamLDAPIdentityProvider) *UpstreamIDPListerBuilder {
	b.upstreamLDAPIdentityProviders = append(b.upstreamLDAPIdentityProviders, upstreamLDAPIdentityProviders...)
	return b
}

func (b *UpstreamIDPListerBuilder) WithActiveDirectory(upstreamActiveDirectoryIdentityProviders ...*TestUpstreamLDAPIdentityProvider) *UpstreamIDPListerBuilder {
	b.upstreamActiveDirectoryIdentityProviders = append(b.upstreamActiveDirectoryIdentityProviders, upstreamActiveDirectoryIdentityProviders...)
	return b
}

func (b *UpstreamIDPListerBuilder) Build() provider.DynamicUpstreamIDPProvider {
	idpProvider := provider.NewDynamicUpstreamIDPProvider()

	oidcUpstreams := make([]provider.UpstreamOIDCIdentityProviderI, len(b.upstreamOIDCIdentityProviders))
	for i := range b.upstreamOIDCIdentityProviders {
		oidcUpstreams[i] = provider.UpstreamOIDCIdentityProviderI(b.upstreamOIDCIdentityProviders[i])
	}
	idpProvider.SetOIDCIdentityProviders(oidcUpstreams)

	ldapUpstreams := make([]provider.UpstreamLDAPIdentityProviderI, len(b.upstreamLDAPIdentityProviders))
	for i := range b.upstreamLDAPIdentityProviders {
		ldapUpstreams[i] = provider.UpstreamLDAPIdentityProviderI(b.upstreamLDAPIdentityProviders[i])
	}
	idpProvider.SetLDAPIdentityProviders(ldapUpstreams)

	adUpstreams := make([]provider.UpstreamLDAPIdentityProviderI, len(b.upstreamActiveDirectoryIdentityProviders))
	for i := range b.upstreamActiveDirectoryIdentityProviders {
		adUpstreams[i] = provider.UpstreamLDAPIdentityProviderI(b.upstreamActiveDirectoryIdentityProviders[i])
	}
	idpProvider.SetActiveDirectoryIdentityProviders(adUpstreams)

	return idpProvider
}

func (b *UpstreamIDPListerBuilder) RequireExactlyOneCallToPasswordCredentialsGrantAndValidateTokens(
	t *testing.T,
	expectedPerformedByUpstreamName string,
	expectedArgs *PasswordCredentialsGrantAndValidateTokensArgs,
) {
	t.Helper()
	var actualArgs *PasswordCredentialsGrantAndValidateTokensArgs
	var actualNameOfUpstreamWhichMadeCall string
	actualCallCountAcrossAllOIDCUpstreams := 0
	for _, upstreamOIDC := range b.upstreamOIDCIdentityProviders {
		callCountOnThisUpstream := upstreamOIDC.passwordCredentialsGrantAndValidateTokensCallCount
		actualCallCountAcrossAllOIDCUpstreams += callCountOnThisUpstream
		if callCountOnThisUpstream == 1 {
			actualNameOfUpstreamWhichMadeCall = upstreamOIDC.Name
			actualArgs = upstreamOIDC.passwordCredentialsGrantAndValidateTokensArgs[0]
		}
	}
	require.Equal(t, 1, actualCallCountAcrossAllOIDCUpstreams,
		"should have been exactly one call to PasswordCredentialsGrantAndValidateTokens() by all OIDC upstreams",
	)
	require.Equal(t, expectedPerformedByUpstreamName, actualNameOfUpstreamWhichMadeCall,
		"PasswordCredentialsGrantAndValidateTokens() was called on the wrong OIDC upstream",
	)
	require.Equal(t, expectedArgs, actualArgs)
}

func (b *UpstreamIDPListerBuilder) RequireExactlyZeroCallsToPasswordCredentialsGrantAndValidateTokens(t *testing.T) {
	t.Helper()
	actualCallCountAcrossAllOIDCUpstreams := 0
	for _, upstreamOIDC := range b.upstreamOIDCIdentityProviders {
		actualCallCountAcrossAllOIDCUpstreams += upstreamOIDC.passwordCredentialsGrantAndValidateTokensCallCount
	}
	require.Equal(t, 0, actualCallCountAcrossAllOIDCUpstreams,
		"expected exactly zero calls to PasswordCredentialsGrantAndValidateTokens()",
	)
}

func (b *UpstreamIDPListerBuilder) RequireExactlyOneCallToExchangeAuthcodeAndValidateTokens(
	t *testing.T,
	expectedPerformedByUpstreamName string,
	expectedArgs *ExchangeAuthcodeAndValidateTokenArgs,
) {
	t.Helper()
	var actualArgs *ExchangeAuthcodeAndValidateTokenArgs
	var actualNameOfUpstreamWhichMadeCall string
	actualCallCountAcrossAllOIDCUpstreams := 0
	for _, upstreamOIDC := range b.upstreamOIDCIdentityProviders {
		callCountOnThisUpstream := upstreamOIDC.exchangeAuthcodeAndValidateTokensCallCount
		actualCallCountAcrossAllOIDCUpstreams += callCountOnThisUpstream
		if callCountOnThisUpstream == 1 {
			actualNameOfUpstreamWhichMadeCall = upstreamOIDC.Name
			actualArgs = upstreamOIDC.exchangeAuthcodeAndValidateTokensArgs[0]
		}
	}
	require.Equal(t, 1, actualCallCountAcrossAllOIDCUpstreams,
		"should have been exactly one call to ExchangeAuthcodeAndValidateTokens() by all OIDC upstreams",
	)
	require.Equal(t, expectedPerformedByUpstreamName, actualNameOfUpstreamWhichMadeCall,
		"ExchangeAuthcodeAndValidateTokens() was called on the wrong OIDC upstream",
	)
	require.Equal(t, expectedArgs, actualArgs)
}

func (b *UpstreamIDPListerBuilder) RequireExactlyZeroCallsToExchangeAuthcodeAndValidateTokens(t *testing.T) {
	t.Helper()
	actualCallCountAcrossAllOIDCUpstreams := 0
	for _, upstreamOIDC := range b.upstreamOIDCIdentityProviders {
		actualCallCountAcrossAllOIDCUpstreams += upstreamOIDC.exchangeAuthcodeAndValidateTokensCallCount
	}
	require.Equal(t, 0, actualCallCountAcrossAllOIDCUpstreams,
		"expected exactly zero calls to ExchangeAuthcodeAndValidateTokens()",
	)
}

func (b *UpstreamIDPListerBuilder) RequireExactlyOneCallToPerformRefresh(
	t *testing.T,
	expectedPerformedByUpstreamName string,
	expectedArgs *PerformRefreshArgs,
) {
	t.Helper()
	var actualArgs *PerformRefreshArgs
	var actualNameOfUpstreamWhichMadeCall string
	actualCallCountAcrossAllUpstreams := 0
	for _, upstreamOIDC := range b.upstreamOIDCIdentityProviders {
		callCountOnThisUpstream := upstreamOIDC.performRefreshCallCount
		actualCallCountAcrossAllUpstreams += callCountOnThisUpstream
		if callCountOnThisUpstream == 1 {
			actualNameOfUpstreamWhichMadeCall = upstreamOIDC.Name
			actualArgs = upstreamOIDC.performRefreshArgs[0]
		}
	}
	for _, upstreamLDAP := range b.upstreamLDAPIdentityProviders {
		callCountOnThisUpstream := upstreamLDAP.performRefreshCallCount
		actualCallCountAcrossAllUpstreams += callCountOnThisUpstream
		if callCountOnThisUpstream == 1 {
			actualNameOfUpstreamWhichMadeCall = upstreamLDAP.Name
			actualArgs = upstreamLDAP.performRefreshArgs[0]
		}
	}
	for _, upstreamAD := range b.upstreamActiveDirectoryIdentityProviders {
		callCountOnThisUpstream := upstreamAD.performRefreshCallCount
		actualCallCountAcrossAllUpstreams += callCountOnThisUpstream
		if callCountOnThisUpstream == 1 {
			actualNameOfUpstreamWhichMadeCall = upstreamAD.Name
			actualArgs = upstreamAD.performRefreshArgs[0]
		}
	}
	require.Equal(t, 1, actualCallCountAcrossAllUpstreams,
		"should have been exactly one call to PerformRefresh() by all upstreams",
	)
	require.Equal(t, expectedPerformedByUpstreamName, actualNameOfUpstreamWhichMadeCall,
		"PerformRefresh() was called on the wrong upstream",
	)
	require.Equal(t, expectedArgs, actualArgs)
}

func (b *UpstreamIDPListerBuilder) RequireExactlyZeroCallsToPerformRefresh(t *testing.T) {
	t.Helper()
	actualCallCountAcrossAllUpstreams := 0
	for _, upstreamOIDC := range b.upstreamOIDCIdentityProviders {
		actualCallCountAcrossAllUpstreams += upstreamOIDC.performRefreshCallCount
	}
	for _, upstreamLDAP := range b.upstreamLDAPIdentityProviders {
		actualCallCountAcrossAllUpstreams += upstreamLDAP.performRefreshCallCount
	}
	for _, upstreamActiveDirectory := range b.upstreamActiveDirectoryIdentityProviders {
		actualCallCountAcrossAllUpstreams += upstreamActiveDirectory.performRefreshCallCount
	}

	require.Equal(t, 0, actualCallCountAcrossAllUpstreams,
		"expected exactly zero calls to PerformRefresh()",
	)
}

func (b *UpstreamIDPListerBuilder) RequireExactlyOneCallToValidateToken(
	t *testing.T,
	expectedPerformedByUpstreamName string,
	expectedArgs *ValidateTokenArgs,
) {
	t.Helper()
	var actualArgs *ValidateTokenArgs
	var actualNameOfUpstreamWhichMadeCall string
	actualCallCountAcrossAllOIDCUpstreams := 0
	for _, upstreamOIDC := range b.upstreamOIDCIdentityProviders {
		callCountOnThisUpstream := upstreamOIDC.validateTokenCallCount
		actualCallCountAcrossAllOIDCUpstreams += callCountOnThisUpstream
		if callCountOnThisUpstream == 1 {
			actualNameOfUpstreamWhichMadeCall = upstreamOIDC.Name
			actualArgs = upstreamOIDC.validateTokenArgs[0]
		}
	}
	require.Equal(t, 1, actualCallCountAcrossAllOIDCUpstreams,
		"should have been exactly one call to ValidateToken() by all OIDC upstreams",
	)
	require.Equal(t, expectedPerformedByUpstreamName, actualNameOfUpstreamWhichMadeCall,
		"ValidateToken() was called on the wrong OIDC upstream",
	)
	require.Equal(t, expectedArgs, actualArgs)
}

func (b *UpstreamIDPListerBuilder) RequireExactlyZeroCallsToValidateToken(t *testing.T) {
	t.Helper()
	actualCallCountAcrossAllOIDCUpstreams := 0
	for _, upstreamOIDC := range b.upstreamOIDCIdentityProviders {
		actualCallCountAcrossAllOIDCUpstreams += upstreamOIDC.validateTokenCallCount
	}
	require.Equal(t, 0, actualCallCountAcrossAllOIDCUpstreams,
		"expected exactly zero calls to ValidateToken()",
	)
}

func NewUpstreamIDPListerBuilder() *UpstreamIDPListerBuilder {
	return &UpstreamIDPListerBuilder{}
}

type TestUpstreamOIDCIdentityProviderBuilder struct {
	name                     string
	resourceUID              types.UID
	clientID                 string
	scopes                   []string
	idToken                  map[string]interface{}
	refreshToken             *oidctypes.RefreshToken
	usernameClaim            string
	groupsClaim              string
	refreshedTokens          *oauth2.Token
	validatedTokens          *oidctypes.Token
	authorizationURL         url.URL
	additionalAuthcodeParams map[string]string
	allowPasswordGrant       bool
	authcodeExchangeErr      error
	passwordGrantErr         error
	performRefreshErr        error
	validateTokenErr         error
}

func (u *TestUpstreamOIDCIdentityProviderBuilder) WithName(value string) *TestUpstreamOIDCIdentityProviderBuilder {
	u.name = value
	return u
}

func (u *TestUpstreamOIDCIdentityProviderBuilder) WithResourceUID(value types.UID) *TestUpstreamOIDCIdentityProviderBuilder {
	u.resourceUID = value
	return u
}

func (u *TestUpstreamOIDCIdentityProviderBuilder) WithClientID(value string) *TestUpstreamOIDCIdentityProviderBuilder {
	u.clientID = value
	return u
}

func (u *TestUpstreamOIDCIdentityProviderBuilder) WithAuthorizationURL(value url.URL) *TestUpstreamOIDCIdentityProviderBuilder {
	u.authorizationURL = value
	return u
}

func (u *TestUpstreamOIDCIdentityProviderBuilder) WithAllowPasswordGrant(value bool) *TestUpstreamOIDCIdentityProviderBuilder {
	u.allowPasswordGrant = value
	return u
}

func (u *TestUpstreamOIDCIdentityProviderBuilder) WithScopes(values []string) *TestUpstreamOIDCIdentityProviderBuilder {
	u.scopes = values
	return u
}

func (u *TestUpstreamOIDCIdentityProviderBuilder) WithUsernameClaim(value string) *TestUpstreamOIDCIdentityProviderBuilder {
	u.usernameClaim = value
	return u
}

func (u *TestUpstreamOIDCIdentityProviderBuilder) WithoutUsernameClaim() *TestUpstreamOIDCIdentityProviderBuilder {
	u.usernameClaim = ""
	return u
}

func (u *TestUpstreamOIDCIdentityProviderBuilder) WithGroupsClaim(value string) *TestUpstreamOIDCIdentityProviderBuilder {
	u.groupsClaim = value
	return u
}

func (u *TestUpstreamOIDCIdentityProviderBuilder) WithoutGroupsClaim() *TestUpstreamOIDCIdentityProviderBuilder {
	u.groupsClaim = ""
	return u
}

func (u *TestUpstreamOIDCIdentityProviderBuilder) WithIDTokenClaim(name string, value interface{}) *TestUpstreamOIDCIdentityProviderBuilder {
	if u.idToken == nil {
		u.idToken = map[string]interface{}{}
	}
	u.idToken[name] = value
	return u
}

func (u *TestUpstreamOIDCIdentityProviderBuilder) WithoutIDTokenClaim(claim string) *TestUpstreamOIDCIdentityProviderBuilder {
	delete(u.idToken, claim)
	return u
}

func (u *TestUpstreamOIDCIdentityProviderBuilder) WithAdditionalAuthcodeParams(params map[string]string) *TestUpstreamOIDCIdentityProviderBuilder {
	u.additionalAuthcodeParams = params
	return u
}

func (u *TestUpstreamOIDCIdentityProviderBuilder) WithRefreshToken(token string) *TestUpstreamOIDCIdentityProviderBuilder {
	u.refreshToken = &oidctypes.RefreshToken{Token: token}
	return u
}

func (u *TestUpstreamOIDCIdentityProviderBuilder) WithEmptyRefreshToken() *TestUpstreamOIDCIdentityProviderBuilder {
	u.refreshToken = &oidctypes.RefreshToken{Token: ""}
	return u
}

func (u *TestUpstreamOIDCIdentityProviderBuilder) WithoutRefreshToken() *TestUpstreamOIDCIdentityProviderBuilder {
	u.refreshToken = nil
	return u
}

func (u *TestUpstreamOIDCIdentityProviderBuilder) WithUpstreamAuthcodeExchangeError(err error) *TestUpstreamOIDCIdentityProviderBuilder {
	u.authcodeExchangeErr = err
	return u
}

func (u *TestUpstreamOIDCIdentityProviderBuilder) WithPasswordGrantError(err error) *TestUpstreamOIDCIdentityProviderBuilder {
	u.passwordGrantErr = err
	return u
}

func (u *TestUpstreamOIDCIdentityProviderBuilder) WithRefreshedTokens(tokens *oauth2.Token) *TestUpstreamOIDCIdentityProviderBuilder {
	u.refreshedTokens = tokens
	return u
}

func (u *TestUpstreamOIDCIdentityProviderBuilder) WithPerformRefreshError(err error) *TestUpstreamOIDCIdentityProviderBuilder {
	u.performRefreshErr = err
	return u
}

func (u *TestUpstreamOIDCIdentityProviderBuilder) WithValidatedTokens(tokens *oidctypes.Token) *TestUpstreamOIDCIdentityProviderBuilder {
	u.validatedTokens = tokens
	return u
}

func (u *TestUpstreamOIDCIdentityProviderBuilder) WithValidateTokenError(err error) *TestUpstreamOIDCIdentityProviderBuilder {
	u.validateTokenErr = err
	return u
}

func (u *TestUpstreamOIDCIdentityProviderBuilder) Build() *TestUpstreamOIDCIdentityProvider {
	return &TestUpstreamOIDCIdentityProvider{
		Name:                     u.name,
		ClientID:                 u.clientID,
		ResourceUID:              u.resourceUID,
		UsernameClaim:            u.usernameClaim,
		GroupsClaim:              u.groupsClaim,
		Scopes:                   u.scopes,
		AllowPasswordGrant:       u.allowPasswordGrant,
		AuthorizationURL:         u.authorizationURL,
		AdditionalAuthcodeParams: u.additionalAuthcodeParams,
		ExchangeAuthcodeAndValidateTokensFunc: func(ctx context.Context, authcode string, pkceCodeVerifier pkce.Code, expectedIDTokenNonce nonce.Nonce) (*oidctypes.Token, error) {
			if u.authcodeExchangeErr != nil {
				return nil, u.authcodeExchangeErr
			}
			return &oidctypes.Token{IDToken: &oidctypes.IDToken{Claims: u.idToken}, RefreshToken: u.refreshToken}, nil
		},
		PasswordCredentialsGrantAndValidateTokensFunc: func(ctx context.Context, username, password string) (*oidctypes.Token, error) {
			if u.passwordGrantErr != nil {
				return nil, u.passwordGrantErr
			}
			return &oidctypes.Token{IDToken: &oidctypes.IDToken{Claims: u.idToken}, RefreshToken: u.refreshToken}, nil
		},
		PerformRefreshFunc: func(ctx context.Context, refreshToken string) (*oauth2.Token, error) {
			if u.performRefreshErr != nil {
				return nil, u.performRefreshErr
			}
			return u.refreshedTokens, nil
		},
		ValidateTokenFunc: func(ctx context.Context, tok *oauth2.Token, expectedIDTokenNonce nonce.Nonce) (*oidctypes.Token, error) {
			if u.validateTokenErr != nil {
				return nil, u.validateTokenErr
			}
			return u.validatedTokens, nil
		},
	}
}

func NewTestUpstreamOIDCIdentityProviderBuilder() *TestUpstreamOIDCIdentityProviderBuilder {
	return &TestUpstreamOIDCIdentityProviderBuilder{}
}

// Declare a separate type from the production code to ensure that the state param's contents was serialized
// in the format that we expect, with the json keys that we expect, etc. This also ensure that the order of
// the serialized fields is the same, which doesn't really matter expect that we can make simpler equality
// assertions about the redirect URL in this test.
type ExpectedUpstreamStateParamFormat struct {
	P string `json:"p"`
	U string `json:"u"`
	N string `json:"n"`
	C string `json:"c"`
	K string `json:"k"`
	V string `json:"v"`
}

type staticKeySet struct {
	publicKey crypto.PublicKey
}

func newStaticKeySet(publicKey crypto.PublicKey) coreosoidc.KeySet {
	return &staticKeySet{publicKey}
}

func (s *staticKeySet) VerifySignature(_ context.Context, jwt string) ([]byte, error) {
	jws, err := jose.ParseSigned(jwt)
	if err != nil {
		return nil, fmt.Errorf("oidc: malformed jwt: %w", err)
	}
	return jws.Verify(s.publicKey)
}

// VerifyECDSAIDToken verifies that the provided idToken was issued via the provided jwtSigningKey.
// It also performs some light validation on the claims, i.e., it makes sure the provided idToken
// has the provided  issuer and clientID.
//
// Further validation can be done via callers via the returned coreosoidc.IDToken.
func VerifyECDSAIDToken(
	t *testing.T,
	issuer, clientID string,
	jwtSigningKey *ecdsa.PrivateKey,
	idToken string,
) *coreosoidc.IDToken {
	t.Helper()

	keySet := newStaticKeySet(jwtSigningKey.Public())
	verifyConfig := coreosoidc.Config{ClientID: clientID, SupportedSigningAlgs: []string{coreosoidc.ES256}}
	verifier := coreosoidc.NewVerifier(issuer, keySet, &verifyConfig)
	token, err := verifier.Verify(context.Background(), idToken)
	require.NoError(t, err)

	return token
}

func RequireAuthCodeRegexpMatch(
	t *testing.T,
	actualContent string,
	wantRegexp string,
	kubeClient *fake.Clientset,
	secretsClient v1.SecretInterface,
	oauthStore fositestoragei.AllFositeStorage,
	wantDownstreamGrantedScopes []string,
	wantDownstreamIDTokenSubject string,
	wantDownstreamIDTokenUsername string,
	wantDownstreamIDTokenGroups []string,
	wantDownstreamRequestedScopes []string,
	wantDownstreamPKCEChallenge string,
	wantDownstreamPKCEChallengeMethod string,
	wantDownstreamNonce string,
	wantDownstreamClientID string,
	wantDownstreamRedirectURI string,
	wantCustomSessionData *psession.CustomSessionData,
) {
	t.Helper()

	// Assert that Location header matches regular expression.
	regex := regexp.MustCompile(wantRegexp)
	submatches := regex.FindStringSubmatch(actualContent)
	require.Lenf(t, submatches, 2, "no regexp match in actualContent: %", actualContent)
	capturedAuthCode := submatches[1]

	// fosite authcodes are in the format `data.signature`, so grab the signature part, which is the lookup key in the storage interface
	authcodeDataAndSignature := strings.Split(capturedAuthCode, ".")
	require.Len(t, authcodeDataAndSignature, 2)

	// Several Secrets should have been created
	expectedNumberOfCreatedSecrets := 2
	if includesOpenIDScope(wantDownstreamGrantedScopes) {
		expectedNumberOfCreatedSecrets++
	}
	require.Len(t, kubeClient.Actions(), expectedNumberOfCreatedSecrets)

	// One authcode should have been stored.
	testutil.RequireNumberOfSecretsMatchingLabelSelector(t, secretsClient, labels.Set{crud.SecretLabelKey: authorizationcode.TypeLabelValue}, 1)

	storedRequestFromAuthcode, storedSessionFromAuthcode := validateAuthcodeStorage(
		t,
		oauthStore,
		authcodeDataAndSignature[1], // Authcode store key is authcode signature
		wantDownstreamGrantedScopes,
		wantDownstreamIDTokenSubject,
		wantDownstreamIDTokenUsername,
		wantDownstreamIDTokenGroups,
		wantDownstreamRequestedScopes,
		wantDownstreamClientID,
		wantDownstreamRedirectURI,
		wantCustomSessionData,
	)

	// One PKCE should have been stored.
	testutil.RequireNumberOfSecretsMatchingLabelSelector(t, secretsClient, labels.Set{crud.SecretLabelKey: pkce2.TypeLabelValue}, 1)

	validatePKCEStorage(
		t,
		oauthStore,
		authcodeDataAndSignature[1], // PKCE store key is authcode signature
		storedRequestFromAuthcode,
		storedSessionFromAuthcode,
		wantDownstreamPKCEChallenge,
		wantDownstreamPKCEChallengeMethod,
	)

	// One IDSession should have been stored, if the downstream actually requested the "openid" scope
	if includesOpenIDScope(wantDownstreamGrantedScopes) {
		testutil.RequireNumberOfSecretsMatchingLabelSelector(t, secretsClient, labels.Set{crud.SecretLabelKey: openidconnect.TypeLabelValue}, 1)

		validateIDSessionStorage(
			t,
			oauthStore,
			capturedAuthCode, // IDSession store key is full authcode
			storedRequestFromAuthcode,
			storedSessionFromAuthcode,
			wantDownstreamNonce,
		)
	}
}

func includesOpenIDScope(scopes []string) bool {
	for _, scope := range scopes {
		if scope == "openid" {
			return true
		}
	}
	return false
}

func validateAuthcodeStorage(
	t *testing.T,
	oauthStore fositestoragei.AllFositeStorage,
	storeKey string,
	wantDownstreamGrantedScopes []string,
	wantDownstreamIDTokenSubject string,
	wantDownstreamIDTokenUsername string,
	wantDownstreamIDTokenGroups []string,
	wantDownstreamRequestedScopes []string,
	wantDownstreamClientID string,
	wantDownstreamRedirectURI string,
	wantCustomSessionData *psession.CustomSessionData,
) (*fosite.Request, *psession.PinnipedSession) {
	t.Helper()

	const (
		authCodeExpirationSeconds = 10 * 60 // Currently, we set our auth code expiration to 10 minutes
		timeComparisonFudgeFactor = time.Second * 15
	)

	// Get the authcode session back from storage so we can require that it was stored correctly.
	storedAuthorizeRequestFromAuthcode, err := oauthStore.GetAuthorizeCodeSession(context.Background(), storeKey, nil)
	require.NoError(t, err)

	// Check that storage returned the expected concrete data types.
	storedRequestFromAuthcode, storedSessionFromAuthcode := castStoredAuthorizeRequest(t, storedAuthorizeRequestFromAuthcode)

	// Check which scopes were granted.
	require.ElementsMatch(t, wantDownstreamGrantedScopes, storedRequestFromAuthcode.GetGrantedScopes())

	// Check all the other fields of the stored request.
	require.NotEmpty(t, storedRequestFromAuthcode.ID)
	require.Equal(t, wantDownstreamClientID, storedRequestFromAuthcode.Client.GetID())
	require.ElementsMatch(t, wantDownstreamRequestedScopes, storedRequestFromAuthcode.RequestedScope)
	require.Nil(t, storedRequestFromAuthcode.RequestedAudience)
	require.Empty(t, storedRequestFromAuthcode.GrantedAudience)
	require.Equal(t, url.Values{"redirect_uri": []string{wantDownstreamRedirectURI}}, storedRequestFromAuthcode.Form)
	testutil.RequireTimeInDelta(t, time.Now(), storedRequestFromAuthcode.RequestedAt, timeComparisonFudgeFactor)

	// We're not using these fields yet, so confirm that we did not set them (for now).
	require.Empty(t, storedSessionFromAuthcode.Fosite.Subject)
	require.Empty(t, storedSessionFromAuthcode.Fosite.Username)
	require.Empty(t, storedSessionFromAuthcode.Fosite.Headers)

	// The authcode that we are issuing should be good for the length of time that we declare in the fosite config.
	testutil.RequireTimeInDelta(t, time.Now().Add(authCodeExpirationSeconds*time.Second), storedSessionFromAuthcode.Fosite.ExpiresAt[fosite.AuthorizeCode], timeComparisonFudgeFactor)
	require.Len(t, storedSessionFromAuthcode.Fosite.ExpiresAt, 1)

	// Now confirm the ID token claims.
	actualClaims := storedSessionFromAuthcode.Fosite.Claims

	// Check the user's identity, which are put into the downstream ID token's subject, username and groups claims.
	require.Equal(t, wantDownstreamIDTokenSubject, actualClaims.Subject)
	require.Equal(t, wantDownstreamIDTokenUsername, actualClaims.Extra["username"])
	require.Len(t, actualClaims.Extra, 2)
	actualDownstreamIDTokenGroups := actualClaims.Extra["groups"]
	require.NotNil(t, actualDownstreamIDTokenGroups)
	require.ElementsMatch(t, wantDownstreamIDTokenGroups, actualDownstreamIDTokenGroups)

	// Check the rest of the downstream ID token's claims. Fosite wants us to set these (in UTC time).
	testutil.RequireTimeInDelta(t, time.Now().UTC(), actualClaims.RequestedAt, timeComparisonFudgeFactor)
	testutil.RequireTimeInDelta(t, time.Now().UTC(), actualClaims.AuthTime, timeComparisonFudgeFactor)
	requestedAtZone, _ := actualClaims.RequestedAt.Zone()
	require.Equal(t, "UTC", requestedAtZone)
	authTimeZone, _ := actualClaims.AuthTime.Zone()
	require.Equal(t, "UTC", authTimeZone)

	// Fosite will set these fields for us in the token endpoint based on the store session
	// information. Therefore, we assert that they are empty because we want the library to do the
	// lifting for us.
	require.Empty(t, actualClaims.Issuer)
	require.Nil(t, actualClaims.Audience)
	require.Empty(t, actualClaims.Nonce)
	require.Zero(t, actualClaims.ExpiresAt)
	require.Zero(t, actualClaims.IssuedAt)

	// These are not needed yet.
	require.Empty(t, actualClaims.JTI)
	require.Empty(t, actualClaims.CodeHash)
	require.Empty(t, actualClaims.AccessTokenHash)
	require.Empty(t, actualClaims.AuthenticationContextClassReference)
	require.Empty(t, actualClaims.AuthenticationMethodsReference)

	// Check that the custom Pinniped session data matches.
	require.Equal(t, wantCustomSessionData, storedSessionFromAuthcode.Custom)

	return storedRequestFromAuthcode, storedSessionFromAuthcode
}

func validatePKCEStorage(
	t *testing.T,
	oauthStore fositestoragei.AllFositeStorage,
	storeKey string,
	storedRequestFromAuthcode *fosite.Request,
	storedSessionFromAuthcode *psession.PinnipedSession,
	wantDownstreamPKCEChallenge, wantDownstreamPKCEChallengeMethod string,
) {
	t.Helper()

	storedAuthorizeRequestFromPKCE, err := oauthStore.GetPKCERequestSession(context.Background(), storeKey, nil)
	require.NoError(t, err)

	// Check that storage returned the expected concrete data types.
	storedRequestFromPKCE, storedSessionFromPKCE := castStoredAuthorizeRequest(t, storedAuthorizeRequestFromPKCE)

	// The stored PKCE request should be the same as the stored authcode request.
	require.Equal(t, storedRequestFromAuthcode.ID, storedRequestFromPKCE.ID)
	require.Equal(t, storedSessionFromAuthcode, storedSessionFromPKCE)

	// The stored PKCE request should also contain the PKCE challenge that the downstream sent us.
	require.Equal(t, wantDownstreamPKCEChallenge, storedRequestFromPKCE.Form.Get("code_challenge"))
	require.Equal(t, wantDownstreamPKCEChallengeMethod, storedRequestFromPKCE.Form.Get("code_challenge_method"))
}

func validateIDSessionStorage(
	t *testing.T,
	oauthStore fositestoragei.AllFositeStorage,
	storeKey string,
	storedRequestFromAuthcode *fosite.Request,
	storedSessionFromAuthcode *psession.PinnipedSession,
	wantDownstreamNonce string,
) {
	t.Helper()

	storedAuthorizeRequestFromIDSession, err := oauthStore.GetOpenIDConnectSession(context.Background(), storeKey, nil)
	require.NoError(t, err)

	// Check that storage returned the expected concrete data types.
	storedRequestFromIDSession, storedSessionFromIDSession := castStoredAuthorizeRequest(t, storedAuthorizeRequestFromIDSession)

	// The stored IDSession request should be the same as the stored authcode request.
	require.Equal(t, storedRequestFromAuthcode.ID, storedRequestFromIDSession.ID)
	require.Equal(t, storedSessionFromAuthcode, storedSessionFromIDSession)

	// The stored IDSession request should also contain the nonce that the downstream sent us.
	require.Equal(t, wantDownstreamNonce, storedRequestFromIDSession.Form.Get("nonce"))
}

func castStoredAuthorizeRequest(t *testing.T, storedAuthorizeRequest fosite.Requester) (*fosite.Request, *psession.PinnipedSession) {
	t.Helper()

	storedRequest, ok := storedAuthorizeRequest.(*fosite.Request)
	require.Truef(t, ok, "could not cast %T to %T", storedAuthorizeRequest, &fosite.Request{})
	storedSession, ok := storedAuthorizeRequest.GetSession().(*psession.PinnipedSession)
	require.Truef(t, ok, "could not cast %T to %T", storedAuthorizeRequest.GetSession(), &psession.PinnipedSession{})

	return storedRequest, storedSession
}<|MERGE_RESOLUTION|>--- conflicted
+++ resolved
@@ -80,11 +80,7 @@
 	Name                    string
 	ResourceUID             types.UID
 	URL                     *url.URL
-<<<<<<< HEAD
-	AuthenticateFunc        func(ctx context.Context, username, password string) (*authenticator.Response, bool, error)
-=======
 	AuthenticateFunc        func(ctx context.Context, username, password string) (*authenticators.Response, bool, error)
->>>>>>> 5a3f83f9
 	performRefreshCallCount int
 	performRefreshArgs      []*PerformRefreshArgs
 	PerformRefreshErr       error
@@ -108,26 +104,16 @@
 	return u.URL
 }
 
-<<<<<<< HEAD
 func (u *TestUpstreamLDAPIdentityProvider) PerformRefresh(ctx context.Context, storedRefreshAttributes provider.StoredRefreshAttributes) error {
-=======
-func (u *TestUpstreamLDAPIdentityProvider) PerformRefresh(ctx context.Context, userDN, expectedUsername, expectedSubject string) error {
->>>>>>> 5a3f83f9
 	if u.performRefreshArgs == nil {
 		u.performRefreshArgs = make([]*PerformRefreshArgs, 0)
 	}
 	u.performRefreshCallCount++
 	u.performRefreshArgs = append(u.performRefreshArgs, &PerformRefreshArgs{
 		Ctx:              ctx,
-<<<<<<< HEAD
 		DN:               storedRefreshAttributes.DN,
 		ExpectedUsername: storedRefreshAttributes.Username,
 		ExpectedSubject:  storedRefreshAttributes.Subject,
-=======
-		DN:               userDN,
-		ExpectedUsername: expectedUsername,
-		ExpectedSubject:  expectedSubject,
->>>>>>> 5a3f83f9
 	})
 	if u.PerformRefreshErr != nil {
 		return u.PerformRefreshErr
