--- conflicted
+++ resolved
@@ -82,13 +82,8 @@
 			username: "pinny",
 			password: pinnyPassword,
 			provider: upstreamldap.New(*providerConfig(nil)),
-<<<<<<< HEAD
-			wantAuthResponse: &authenticator.Response{
-				User: &user.DefaultInfo{Name: "pinny", UID: b64("1000"), Groups: []string{"ball-game-players", "seals"}, Extra: map[string][]string{"userDN": {"cn=pinny,ou=users,dc=pinniped,dc=dev"}}},
-=======
 			wantAuthResponse: &authenticators.Response{
 				User: &user.DefaultInfo{Name: "pinny", UID: b64("1000"), Groups: []string{"ball-game-players", "seals"}}, DN: "cn=pinny,ou=users,dc=pinniped,dc=dev",
->>>>>>> 5a3f83f9
 			},
 		},
 		{
@@ -99,13 +94,8 @@
 				p.Host = "127.0.0.1:" + ldapLocalhostPort
 				p.ConnectionProtocol = upstreamldap.StartTLS
 			})),
-<<<<<<< HEAD
-			wantAuthResponse: &authenticator.Response{
-				User: &user.DefaultInfo{Name: "pinny", UID: b64("1000"), Groups: []string{"ball-game-players", "seals"}, Extra: map[string][]string{"userDN": {"cn=pinny,ou=users,dc=pinniped,dc=dev"}}},
-=======
 			wantAuthResponse: &authenticators.Response{
 				User: &user.DefaultInfo{Name: "pinny", UID: b64("1000"), Groups: []string{"ball-game-players", "seals"}}, DN: "cn=pinny,ou=users,dc=pinniped,dc=dev",
->>>>>>> 5a3f83f9
 			},
 		},
 		{
@@ -113,13 +103,8 @@
 			username: "pinny",
 			password: pinnyPassword,
 			provider: upstreamldap.New(*providerConfig(func(p *upstreamldap.ProviderConfig) { p.UserSearch.Base = "dc=pinniped,dc=dev" })),
-<<<<<<< HEAD
-			wantAuthResponse: &authenticator.Response{
-				User: &user.DefaultInfo{Name: "pinny", UID: b64("1000"), Groups: []string{"ball-game-players", "seals"}, Extra: map[string][]string{"userDN": {"cn=pinny,ou=users,dc=pinniped,dc=dev"}}},
-=======
 			wantAuthResponse: &authenticators.Response{
 				User: &user.DefaultInfo{Name: "pinny", UID: b64("1000"), Groups: []string{"ball-game-players", "seals"}}, DN: "cn=pinny,ou=users,dc=pinniped,dc=dev",
->>>>>>> 5a3f83f9
 			},
 		},
 		{
@@ -127,13 +112,8 @@
 			username: "pinny",
 			password: pinnyPassword,
 			provider: upstreamldap.New(*providerConfig(func(p *upstreamldap.ProviderConfig) { p.UserSearch.Filter = "(cn={})" })),
-<<<<<<< HEAD
-			wantAuthResponse: &authenticator.Response{
-				User: &user.DefaultInfo{Name: "pinny", UID: b64("1000"), Groups: []string{"ball-game-players", "seals"}, Extra: map[string][]string{"userDN": {"cn=pinny,ou=users,dc=pinniped,dc=dev"}}},
-=======
 			wantAuthResponse: &authenticators.Response{
 				User: &user.DefaultInfo{Name: "pinny", UID: b64("1000"), Groups: []string{"ball-game-players", "seals"}}, DN: "cn=pinny,ou=users,dc=pinniped,dc=dev",
->>>>>>> 5a3f83f9
 			},
 		},
 		{
@@ -144,13 +124,8 @@
 				p.UserSearch.UsernameAttribute = "dn"
 				p.UserSearch.Filter = "cn={}"
 			})),
-<<<<<<< HEAD
-			wantAuthResponse: &authenticator.Response{
-				User: &user.DefaultInfo{Name: "cn=pinny,ou=users,dc=pinniped,dc=dev", UID: b64("1000"), Groups: []string{"ball-game-players", "seals"}, Extra: map[string][]string{"userDN": {"cn=pinny,ou=users,dc=pinniped,dc=dev"}}},
-=======
 			wantAuthResponse: &authenticators.Response{
 				User: &user.DefaultInfo{Name: "cn=pinny,ou=users,dc=pinniped,dc=dev", UID: b64("1000"), Groups: []string{"ball-game-players", "seals"}}, DN: "cn=pinny,ou=users,dc=pinniped,dc=dev",
->>>>>>> 5a3f83f9
 			},
 		},
 		{
@@ -160,13 +135,8 @@
 			provider: upstreamldap.New(*providerConfig(func(p *upstreamldap.ProviderConfig) {
 				p.UserSearch.Filter = "(|(cn={})(mail={}))"
 			})),
-<<<<<<< HEAD
-			wantAuthResponse: &authenticator.Response{
-				User: &user.DefaultInfo{Name: "pinny", UID: b64("1000"), Groups: []string{"ball-game-players", "seals"}, Extra: map[string][]string{"userDN": {"cn=pinny,ou=users,dc=pinniped,dc=dev"}}},
-=======
 			wantAuthResponse: &authenticators.Response{
 				User: &user.DefaultInfo{Name: "pinny", UID: b64("1000"), Groups: []string{"ball-game-players", "seals"}}, DN: "cn=pinny,ou=users,dc=pinniped,dc=dev",
->>>>>>> 5a3f83f9
 			},
 		},
 		{
@@ -176,13 +146,8 @@
 			provider: upstreamldap.New(*providerConfig(func(p *upstreamldap.ProviderConfig) {
 				p.UserSearch.Filter = "(|(cn={})(mail={}))"
 			})),
-<<<<<<< HEAD
-			wantAuthResponse: &authenticator.Response{
-				User: &user.DefaultInfo{Name: "pinny", UID: b64("1000"), Groups: []string{"ball-game-players", "seals"}, Extra: map[string][]string{"userDN": {"cn=pinny,ou=users,dc=pinniped,dc=dev"}}},
-=======
 			wantAuthResponse: &authenticators.Response{
 				User: &user.DefaultInfo{Name: "pinny", UID: b64("1000"), Groups: []string{"ball-game-players", "seals"}}, DN: "cn=pinny,ou=users,dc=pinniped,dc=dev",
->>>>>>> 5a3f83f9
 			},
 		},
 		{
@@ -190,13 +155,8 @@
 			username: "pinny",
 			password: pinnyPassword,
 			provider: upstreamldap.New(*providerConfig(func(p *upstreamldap.ProviderConfig) { p.UserSearch.UIDAttribute = "dn" })),
-<<<<<<< HEAD
-			wantAuthResponse: &authenticator.Response{
-				User: &user.DefaultInfo{Name: "pinny", UID: b64("cn=pinny,ou=users,dc=pinniped,dc=dev"), Groups: []string{"ball-game-players", "seals"}, Extra: map[string][]string{"userDN": {"cn=pinny,ou=users,dc=pinniped,dc=dev"}}},
-=======
 			wantAuthResponse: &authenticators.Response{
 				User: &user.DefaultInfo{Name: "pinny", UID: b64("cn=pinny,ou=users,dc=pinniped,dc=dev"), Groups: []string{"ball-game-players", "seals"}}, DN: "cn=pinny,ou=users,dc=pinniped,dc=dev",
->>>>>>> 5a3f83f9
 			},
 		},
 		{
@@ -204,13 +164,8 @@
 			username: "pinny",
 			password: pinnyPassword,
 			provider: upstreamldap.New(*providerConfig(func(p *upstreamldap.ProviderConfig) { p.UserSearch.UIDAttribute = "sn" })),
-<<<<<<< HEAD
-			wantAuthResponse: &authenticator.Response{
-				User: &user.DefaultInfo{Name: "pinny", UID: b64("Seal"), Groups: []string{"ball-game-players", "seals"}, Extra: map[string][]string{"userDN": {"cn=pinny,ou=users,dc=pinniped,dc=dev"}}},
-=======
 			wantAuthResponse: &authenticators.Response{
 				User: &user.DefaultInfo{Name: "pinny", UID: b64("Seal"), Groups: []string{"ball-game-players", "seals"}}, DN: "cn=pinny,ou=users,dc=pinniped,dc=dev",
->>>>>>> 5a3f83f9
 			},
 		},
 		{
@@ -218,13 +173,8 @@
 			username: "seAl", // note that this is not case-sensitive! sn=Seal. The server decides which fields are compared case-sensitive.
 			password: pinnyPassword,
 			provider: upstreamldap.New(*providerConfig(func(p *upstreamldap.ProviderConfig) { p.UserSearch.UsernameAttribute = "sn" })),
-<<<<<<< HEAD
-			wantAuthResponse: &authenticator.Response{
-				User: &user.DefaultInfo{Name: "Seal", UID: b64("1000"), Groups: []string{"ball-game-players", "seals"}, Extra: map[string][]string{"userDN": {"cn=pinny,ou=users,dc=pinniped,dc=dev"}}}, // note that the final answer has case preserved from the entry
-=======
 			wantAuthResponse: &authenticators.Response{
 				User: &user.DefaultInfo{Name: "Seal", UID: b64("1000"), Groups: []string{"ball-game-players", "seals"}}, DN: "cn=pinny,ou=users,dc=pinniped,dc=dev", // note that the final answer has case preserved from the entry
->>>>>>> 5a3f83f9
 			},
 		},
 		{
@@ -236,13 +186,8 @@
 				p.UserSearch.UsernameAttribute = "givenName"
 				p.UserSearch.UIDAttribute = "givenName"
 			})),
-<<<<<<< HEAD
-			wantAuthResponse: &authenticator.Response{
-				User: &user.DefaultInfo{Name: "Pinny the 🦭", UID: b64("Pinny the 🦭"), Groups: []string{"ball-game-players", "seals"}, Extra: map[string][]string{"userDN": {"cn=pinny,ou=users,dc=pinniped,dc=dev"}}},
-=======
 			wantAuthResponse: &authenticators.Response{
 				User: &user.DefaultInfo{Name: "Pinny the 🦭", UID: b64("Pinny the 🦭"), Groups: []string{"ball-game-players", "seals"}}, DN: "cn=pinny,ou=users,dc=pinniped,dc=dev",
->>>>>>> 5a3f83f9
 			},
 		},
 		{
@@ -253,13 +198,8 @@
 				p.UserSearch.Filter = "givenName={}"
 				p.UserSearch.UsernameAttribute = "cn"
 			})),
-<<<<<<< HEAD
-			wantAuthResponse: &authenticator.Response{
-				User: &user.DefaultInfo{Name: "pinny", UID: b64("1000"), Groups: []string{"ball-game-players", "seals"}, Extra: map[string][]string{"userDN": {"cn=pinny,ou=users,dc=pinniped,dc=dev"}}},
-=======
 			wantAuthResponse: &authenticators.Response{
 				User: &user.DefaultInfo{Name: "pinny", UID: b64("1000"), Groups: []string{"ball-game-players", "seals"}}, DN: "cn=pinny,ou=users,dc=pinniped,dc=dev",
->>>>>>> 5a3f83f9
 			},
 		},
 		{
@@ -279,13 +219,8 @@
 			provider: upstreamldap.New(*providerConfig(func(p *upstreamldap.ProviderConfig) {
 				p.GroupSearch.Base = ""
 			})),
-<<<<<<< HEAD
-			wantAuthResponse: &authenticator.Response{
-				User: &user.DefaultInfo{Name: "pinny", UID: b64("1000"), Groups: []string{}, Extra: map[string][]string{"userDN": {"cn=pinny,ou=users,dc=pinniped,dc=dev"}}},
-=======
 			wantAuthResponse: &authenticators.Response{
 				User: &user.DefaultInfo{Name: "pinny", UID: b64("1000"), Groups: []string{}}, DN: "cn=pinny,ou=users,dc=pinniped,dc=dev",
->>>>>>> 5a3f83f9
 			},
 		},
 		{
@@ -295,13 +230,8 @@
 			provider: upstreamldap.New(*providerConfig(func(p *upstreamldap.ProviderConfig) {
 				p.GroupSearch.Base = "ou=users,dc=pinniped,dc=dev" // there are no groups under this part of the tree
 			})),
-<<<<<<< HEAD
-			wantAuthResponse: &authenticator.Response{
-				User: &user.DefaultInfo{Name: "pinny", UID: b64("1000"), Groups: []string{}, Extra: map[string][]string{"userDN": {"cn=pinny,ou=users,dc=pinniped,dc=dev"}}},
-=======
 			wantAuthResponse: &authenticators.Response{
 				User: &user.DefaultInfo{Name: "pinny", UID: b64("1000"), Groups: []string{}}, DN: "cn=pinny,ou=users,dc=pinniped,dc=dev",
->>>>>>> 5a3f83f9
 			},
 		},
 		{
@@ -315,11 +245,7 @@
 				User: &user.DefaultInfo{Name: "pinny", UID: b64("1000"), Groups: []string{
 					"cn=ball-game-players,ou=beach-groups,ou=groups,dc=pinniped,dc=dev",
 					"cn=seals,ou=groups,dc=pinniped,dc=dev",
-<<<<<<< HEAD
-				}, Extra: map[string][]string{"userDN": {"cn=pinny,ou=users,dc=pinniped,dc=dev"}}},
-=======
 				}}, DN: "cn=pinny,ou=users,dc=pinniped,dc=dev",
->>>>>>> 5a3f83f9
 			},
 		},
 		{
@@ -333,11 +259,7 @@
 				User: &user.DefaultInfo{Name: "pinny", UID: b64("1000"), Groups: []string{
 					"cn=ball-game-players,ou=beach-groups,ou=groups,dc=pinniped,dc=dev",
 					"cn=seals,ou=groups,dc=pinniped,dc=dev",
-<<<<<<< HEAD
-				}, Extra: map[string][]string{"userDN": {"cn=pinny,ou=users,dc=pinniped,dc=dev"}}},
-=======
 				}}, DN: "cn=pinny,ou=users,dc=pinniped,dc=dev",
->>>>>>> 5a3f83f9
 			},
 		},
 		{
@@ -347,13 +269,8 @@
 			provider: upstreamldap.New(*providerConfig(func(p *upstreamldap.ProviderConfig) {
 				p.GroupSearch.GroupNameAttribute = "objectClass" // silly example, but still a meaningful test
 			})),
-<<<<<<< HEAD
-			wantAuthResponse: &authenticator.Response{
-				User: &user.DefaultInfo{Name: "pinny", UID: b64("1000"), Groups: []string{"groupOfNames", "groupOfNames"}, Extra: map[string][]string{"userDN": {"cn=pinny,ou=users,dc=pinniped,dc=dev"}}},
-=======
 			wantAuthResponse: &authenticators.Response{
 				User: &user.DefaultInfo{Name: "pinny", UID: b64("1000"), Groups: []string{"groupOfNames", "groupOfNames"}}, DN: "cn=pinny,ou=users,dc=pinniped,dc=dev",
->>>>>>> 5a3f83f9
 			},
 		},
 		{
@@ -363,13 +280,8 @@
 			provider: upstreamldap.New(*providerConfig(func(p *upstreamldap.ProviderConfig) {
 				p.GroupSearch.Filter = "(&(&(objectClass=groupOfNames)(member={}))(cn=seals))"
 			})),
-<<<<<<< HEAD
-			wantAuthResponse: &authenticator.Response{
-				User: &user.DefaultInfo{Name: "pinny", UID: b64("1000"), Groups: []string{"seals"}, Extra: map[string][]string{"userDN": {"cn=pinny,ou=users,dc=pinniped,dc=dev"}}},
-=======
 			wantAuthResponse: &authenticators.Response{
 				User: &user.DefaultInfo{Name: "pinny", UID: b64("1000"), Groups: []string{"seals"}}, DN: "cn=pinny,ou=users,dc=pinniped,dc=dev",
->>>>>>> 5a3f83f9
 			},
 		},
 		{
@@ -379,13 +291,8 @@
 			provider: upstreamldap.New(*providerConfig(func(p *upstreamldap.ProviderConfig) {
 				p.GroupSearch.Filter = "foobar={}" // foobar is not a valid attribute name for this LDAP server's schema
 			})),
-<<<<<<< HEAD
-			wantAuthResponse: &authenticator.Response{
-				User: &user.DefaultInfo{Name: "pinny", UID: b64("1000"), Groups: []string{}, Extra: map[string][]string{"userDN": {"cn=pinny,ou=users,dc=pinniped,dc=dev"}}},
-=======
 			wantAuthResponse: &authenticators.Response{
 				User: &user.DefaultInfo{Name: "pinny", UID: b64("1000"), Groups: []string{}}, DN: "cn=pinny,ou=users,dc=pinniped,dc=dev",
->>>>>>> 5a3f83f9
 			},
 		},
 		{
@@ -763,14 +670,9 @@
 		// Record failures but allow the test to keep running so that all the background goroutines have a chance to try.
 		assert.NoError(t, result.err)
 		assert.True(t, result.authenticated, "expected the user to be authenticated, but they were not")
-<<<<<<< HEAD
-		assert.Equal(t, &authenticator.Response{
-			User: &user.DefaultInfo{Name: "pinny", UID: b64("1000"), Groups: []string{"ball-game-players", "seals"}, Extra: map[string][]string{"userDN": {"cn=pinny,ou=users,dc=pinniped,dc=dev"}}},
-=======
 		assert.Equal(t, &authenticators.Response{
 			User: &user.DefaultInfo{Name: "pinny", UID: b64("1000"), Groups: []string{"ball-game-players", "seals"}},
 			DN:   "cn=pinny,ou=users,dc=pinniped,dc=dev",
->>>>>>> 5a3f83f9
 		}, result.response)
 	}
 }
